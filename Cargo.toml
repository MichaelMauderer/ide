[workspace]

members = [
    "build-utilities",
    "lib/code-builder",
    "lib/core",
    "lib/core/embedded-fonts",
    "lib/core/msdf-sys",
    "lib/data",
    "lib/eval-tt",
    "lib/frp",
    "lib/gui",
    "lib/ide/ast/impl",
    "lib/ide/ast/macros",
    "lib/ide/file-manager",
<<<<<<< HEAD
    "lib/ide/",
=======
    "lib/ide/file-manager/mock-server",
>>>>>>> 96688385
    "lib/ide/json-rpc",
    "lib/ide/parser",
    "lib/ide/utils",
    "lib/logger",
    "lib/macro-utils",
    "lib/optics",
    "lib/prelude",
    "lib/shapely/impl",
    "lib/shapely/macros",
    "lib/system/web",
]

[profile.dev]
opt-level = 2
lto       = false
debug     = true

[profile.release]
opt-level = 3
lto       = true
debug     = false

[profile.bench]
opt-level = 3
lto       = true
debug     = false

[profile.test]
opt-level = 0
lto       = false
debug     = false<|MERGE_RESOLUTION|>--- conflicted
+++ resolved
@@ -13,11 +13,8 @@
     "lib/ide/ast/impl",
     "lib/ide/ast/macros",
     "lib/ide/file-manager",
-<<<<<<< HEAD
+    "lib/ide/file-manager/mock-server",
     "lib/ide/",
-=======
-    "lib/ide/file-manager/mock-server",
->>>>>>> 96688385
     "lib/ide/json-rpc",
     "lib/ide/parser",
     "lib/ide/utils",
