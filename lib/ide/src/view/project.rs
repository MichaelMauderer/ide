//! This module contains ProjectView, the main view, responsible for managing TextEditor and
//! GraphEditor.

use crate::prelude::*;

use crate::view::layout::ViewLayout;
use crate::controller::project::ControllerHandle;

use basegl::display::world::WorldData;
use basegl::display::world::World;
use basegl::system::web;
use basegl::control::callback::CallbackHandle;

use nalgebra::Vector2;
use shapely::shared;
use json_rpc::test_util::transport::mock::MockTransport;
use file_manager_client::Path;



// ===================
// === ProjectView ===
// ===================

shared! { ProjectView

    /// ProjectView is the main view of the project, holding instances of TextEditor and
    /// GraphEditor.
    #[derive(Debug)]
    pub struct ProjectViewData {
        world           : World,
        layout          : ViewLayout,
        resize_callback : Option<CallbackHandle>,
<<<<<<< HEAD
        controller      : ControllerHandle
=======
        controller      : controller::project::Handle,
>>>>>>> 9a5a7534
    }

    impl {
        /// Set view size.
        pub fn set_size(&mut self, size:Vector2<f32>) {
            self.layout.set_size(size);
        }
    }
}

impl ProjectView {
    /// Create new ProjectView.
    pub fn new(controller:controller::project::Handle) -> Self {

        let world           = WorldData::new(&web::body());
        let resize_callback = None;
<<<<<<< HEAD
        let transport       = MockTransport::new();
        let controller      = ControllerHandle::new(transport);
        let path            = Path::new("default_file");
        let text_controller = controller.open_text_file(path.clone());
        let layout          = ViewLayout::new(&world,text_controller);
        ProjectViewData{controller,world,layout,resize_callback}
    }
}
=======
>>>>>>> 9a5a7534

        let data = ProjectViewData {world,layout,resize_callback,controller};
        let ret  = Self {rc:Rc::new(RefCell::new(data))};
        ret.init()
    }

    fn init(self) -> Self {
        let scene = self.with_borrowed(|data| data.world.scene());
        let weak  = self.downgrade();
        let resize_callback = scene.camera().add_screen_update_callback(
            move |size:&Vector2<f32>| {
                if let Some(this) = weak.upgrade() {
                    this.set_size(*size)
                }
            }
        );
        self.with_borrowed(move |data| data.resize_callback = Some(resize_callback));
        self
    }

    /// Forgets ProjectView, so it won't get dropped when it goes out of scope.
    pub fn forget(self) {
        std::mem::forget(self)
    }
}<|MERGE_RESOLUTION|>--- conflicted
+++ resolved
@@ -4,7 +4,6 @@
 use crate::prelude::*;
 
 use crate::view::layout::ViewLayout;
-use crate::controller::project::ControllerHandle;
 
 use basegl::display::world::WorldData;
 use basegl::display::world::World;
@@ -13,9 +12,7 @@
 
 use nalgebra::Vector2;
 use shapely::shared;
-use json_rpc::test_util::transport::mock::MockTransport;
 use file_manager_client::Path;
-
 
 
 // ===================
@@ -31,11 +28,7 @@
         world           : World,
         layout          : ViewLayout,
         resize_callback : Option<CallbackHandle>,
-<<<<<<< HEAD
-        controller      : ControllerHandle
-=======
         controller      : controller::project::Handle,
->>>>>>> 9a5a7534
     }
 
     impl {
@@ -49,21 +42,11 @@
 impl ProjectView {
     /// Create new ProjectView.
     pub fn new(controller:controller::project::Handle) -> Self {
-
+        let path            = Path::new("initial_file");
+        let text_controller = controller.open_text_file(path);
         let world           = WorldData::new(&web::body());
+        let layout          = ViewLayout::new(&world,text_controller);
         let resize_callback = None;
-<<<<<<< HEAD
-        let transport       = MockTransport::new();
-        let controller      = ControllerHandle::new(transport);
-        let path            = Path::new("default_file");
-        let text_controller = controller.open_text_file(path.clone());
-        let layout          = ViewLayout::new(&world,text_controller);
-        ProjectViewData{controller,world,layout,resize_callback}
-    }
-}
-=======
->>>>>>> 9a5a7534
-
         let data = ProjectViewData {world,layout,resize_callback,controller};
         let ret  = Self {rc:Rc::new(RefCell::new(data))};
         ret.init()
